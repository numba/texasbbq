--- conflicted
+++ resolved
@@ -399,17 +399,6 @@
     conda_update_conda()
 
 
-<<<<<<< HEAD
-def setup_git(target):
-    """ TO BE REMOVED """
-    if target.needs_clone:
-        if not os.path.exists(target.name):
-            git_clone_ref(target.clone_url, target.target_tag, target.name)
-        os.chdir(target.name)
-
-
-=======
->>>>>>> 91ddc08e
 def setup_environment(target):
     """Setup conda environment for target and install dependencies."""
     if target.name not in conda_environments():
